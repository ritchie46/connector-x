// Each variant in DataType represents a type that connector-agent currently
// supports to read from a data source and write into a writer.
// When adding a new supported type T and associate it to the native representation N, please do
// 1. Add a T variant to DataType.
// 2. Add `DataType::T => N` to the macro impl_typesystem!.
// 3. Add `DataType::T => N` to the macro impl_transmit!.
//

use crate::{
    errors::Result,
    typesystem::{TypeAssoc, TypeSystem},
    writers::PartitionWriter,
};

/// This is our intermediate type system used in this library.
/// For all the sources, their output values must be one of the types defined by DataType.
/// For all the writers, they must support writing any value whose type is defined by DataType.
#[derive(Debug, Clone, Copy, PartialEq, Eq, Hash, PartialOrd, Ord)]
pub enum DataType {
    F64,
    U64,
<<<<<<< HEAD
    OptU64,
}

impl_typesystem!(DataType, DataType::F64 => f64, DataType::U64 => u64, DataType::OptU64 => Option<u64>);
impl_transmit!(DataType, DataType::F64 => f64, DataType::U64 => u64, DataType::OptU64 => Option<u64>);
=======
    Bool,
    String,
}

impl TypeSystem for DataType {}

impl_type_assoc!(DataType, DataType::F64 => f64, DataType::U64 => u64, DataType::Bool => bool, DataType::String => String);
impl_transmit!(DataType, DataType::F64 => f64, DataType::U64 => u64, DataType::Bool => bool, DataType::String => String);
>>>>>>> 0f7f1e76
<|MERGE_RESOLUTION|>--- conflicted
+++ resolved
@@ -19,19 +19,12 @@
 pub enum DataType {
     F64,
     U64,
-<<<<<<< HEAD
-    OptU64,
-}
-
-impl_typesystem!(DataType, DataType::F64 => f64, DataType::U64 => u64, DataType::OptU64 => Option<u64>);
-impl_transmit!(DataType, DataType::F64 => f64, DataType::U64 => u64, DataType::OptU64 => Option<u64>);
-=======
     Bool,
     String,
+    OptU64,
 }
 
 impl TypeSystem for DataType {}
 
-impl_type_assoc!(DataType, DataType::F64 => f64, DataType::U64 => u64, DataType::Bool => bool, DataType::String => String);
-impl_transmit!(DataType, DataType::F64 => f64, DataType::U64 => u64, DataType::Bool => bool, DataType::String => String);
->>>>>>> 0f7f1e76
+impl_type_assoc!(DataType, DataType::F64 => f64, DataType::U64 => u64, DataType::Bool => bool, DataType::String => String, DataType::OptU64 => Option<u64>);
+impl_transmit!(DataType, DataType::F64 => f64, DataType::U64 => u64, DataType::Bool => bool, DataType::String => String, DataType::OptU64 => Option<u64>);