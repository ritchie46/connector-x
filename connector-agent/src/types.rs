// Each variant in DataType represents a type that connector-agent currently
// supports to read from a data source and write into a writer.
// When adding a new supported type T and associate it to the native representation N, please do
// 1. Add a T variant to DataType.
// 2. Add `DataType::T => N` to the macro impl_typesystem!.
// 3. Add `DataType::T => N` to the macro impl_transmit!.
//

use crate::{
    data_sources::{DataSource, Produce},
    errors::{ConnectorAgentError, Result},
    typesystem::{ParameterizedFunc, ParameterizedOn, TypeAssoc, TypeSystem},
    writers::{Consume, PartitionWriter},
};
use fehler::throws;
use std::marker::PhantomData;
/// This is our intermediate type system used in this library.
/// For all the sources, their output values must be one of the types defined by DataType.
/// For all the writers, they must support writing any value whose type is defined by DataType.
#[derive(Debug, Clone, Copy, PartialEq, Eq, Hash, PartialOrd, Ord)]
pub enum DataType {
    F64,
    U64,
    Bool,
    String,
    OptU64,
}

impl TypeSystem for DataType {}

<<<<<<< HEAD
impl_type_assoc!(DataType, DataType::F64 => f64, DataType::U64 => u64, DataType::Bool => bool, DataType::String => String, DataType::OptU64 => Option<u64>);
impl_transmit!(DataType, DataType::F64 => f64, DataType::U64 => u64, DataType::Bool => bool, DataType::String => String, DataType::OptU64 => Option<u64>);
=======
associate_typesystem!(DataType, DataType::F64 => f64, DataType::U64 => u64, DataType::Bool => bool, DataType::String => String);

pub struct Transmit<'a, S, W>(PhantomData<(&'a S, W)>);

impl<'a, S, W> ParameterizedFunc for Transmit<'a, S, W> {
    type Function = fn(source: &mut S, writer: &mut W, row: usize, col: usize) -> Result<()>;
}

impl<'a, S, W, T> ParameterizedOn<T> for Transmit<'a, S, W>
where
    S: DataSource + Produce<T>,
    W: PartitionWriter<'a, TypeSystem = S::TypeSystem> + Consume<T>,
    T: TypeAssoc<S::TypeSystem> + 'static,
{
    fn parameterize() -> Self::Function {
        #[throws(ConnectorAgentError)]
        pub fn transmit<'a, S, W, T>(source: &mut S, writer: &mut W, row: usize, col: usize)
        where
            S: DataSource + Produce<T>,
            W: PartitionWriter<'a, TypeSystem = S::TypeSystem> + Consume<T>,
            T: TypeAssoc<S::TypeSystem> + 'static,
        {
            unsafe { writer.write::<T>(row, col, source.read()?) }
        }

        transmit::<S, W, T>
    }
}

pub struct TransmitChecked<'a, S, W>(PhantomData<(&'a S, W)>);

impl<'a, S, W> ParameterizedFunc for TransmitChecked<'a, S, W> {
    type Function = fn(source: &mut S, writer: &mut W, row: usize, col: usize) -> Result<()>;
}

impl<'a, S, W, T> ParameterizedOn<T> for TransmitChecked<'a, S, W>
where
    S: DataSource + Produce<T>,
    W: PartitionWriter<'a, TypeSystem = S::TypeSystem> + Consume<T>,
    T: TypeAssoc<S::TypeSystem> + 'static,
{
    fn parameterize() -> Self::Function {
        #[throws(ConnectorAgentError)]
        pub fn transmit_checked<'a, S, W, T>(source: &mut S, writer: &mut W, row: usize, col: usize)
        where
            S: DataSource + Produce<T>,
            W: PartitionWriter<'a, TypeSystem = S::TypeSystem> + Consume<T>,
            T: TypeAssoc<S::TypeSystem> + 'static,
        {
            writer.write_checked::<T>(row, col, source.read()?)?
        }
        transmit_checked::<S, W, T>
    }
}
>>>>>>> 7bc72a0b
<|MERGE_RESOLUTION|>--- conflicted
+++ resolved
@@ -28,11 +28,7 @@
 
 impl TypeSystem for DataType {}
 
-<<<<<<< HEAD
-impl_type_assoc!(DataType, DataType::F64 => f64, DataType::U64 => u64, DataType::Bool => bool, DataType::String => String, DataType::OptU64 => Option<u64>);
-impl_transmit!(DataType, DataType::F64 => f64, DataType::U64 => u64, DataType::Bool => bool, DataType::String => String, DataType::OptU64 => Option<u64>);
-=======
-associate_typesystem!(DataType, DataType::F64 => f64, DataType::U64 => u64, DataType::Bool => bool, DataType::String => String);
+associate_typesystem!(DataType, DataType::F64 => f64, DataType::U64 => u64, DataType::Bool => bool, DataType::String => String, DataType::OptU64 => Option<u64>);
 
 pub struct Transmit<'a, S, W>(PhantomData<(&'a S, W)>);
 
@@ -85,5 +81,4 @@
         }
         transmit_checked::<S, W, T>
     }
-}
->>>>>>> 7bc72a0b
+}