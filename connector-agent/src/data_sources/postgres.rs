--- conflicted
+++ resolved
@@ -12,10 +12,6 @@
 
 pub struct PostgresDataSourceBuilder {
     pool: Pool<PgManager>,
-<<<<<<< HEAD
-    data_order: Option<DataOrder>,
-=======
->>>>>>> 160458a2
 }
 
 impl PostgresDataSourceBuilder {
@@ -23,14 +19,7 @@
         let manager = PostgresConnectionManager::new(conn.parse().unwrap(), NoTls);
         let pool = Pool::new(manager).unwrap();
 
-<<<<<<< HEAD
-        Self {
-            pool,
-            data_order: None,
-        }
-=======
         Self { pool }
->>>>>>> 160458a2
     }
 }
 
@@ -42,15 +31,9 @@
         if !matches!(data_order, DataOrder::RowMajor) {
             throw!(ConnectorAgentError::UnsupportedDataOrder(data_order));
         }
-<<<<<<< HEAD
-        self.data_order = Some(data_order);
-        Ok(())
-    }
-=======
         Ok(())
     }
 
->>>>>>> 160458a2
     fn build(&mut self) -> Self::DataSource {
         PostgresDataSource::new(self.pool.get().unwrap())
     }
@@ -58,36 +41,20 @@
 
 pub struct PostgresDataSource {
     conn: PgConn,
-<<<<<<< HEAD
-    buf: Vec<u8>,
-    counter: usize,
-    pub nrows: usize,
-    pub ncols: usize,
-    records: Vec<csv::StringRecord>
-=======
     counter: usize,
     pub nrows: usize,
     pub ncols: usize,
     records: Vec<csv::StringRecord>,
->>>>>>> 160458a2
 }
 
 impl PostgresDataSource {
     pub fn new(conn: PgConn) -> Self {
         Self {
             conn,
-<<<<<<< HEAD
-            buf: vec![],
-            counter: 0,
-            nrows: 0,
-            ncols: 0,
-            records: Vec::new()
-=======
             counter: 0,
             nrows: 0,
             ncols: 0,
             records: Vec::new(),
->>>>>>> 160458a2
         }
     }
 }
@@ -96,21 +63,11 @@
     type TypeSystem = DataType;
 
     fn run_query(&mut self, query: &str) -> Result<()> {
-<<<<<<< HEAD
-        if self.buf.len() != 0 {
-            panic!("Buffer not empty");
-        }
-        let query = format!("COPY ({}) TO STDOUT WITH CSV", query);
-        self.conn.copy_out(&*query)?.read_to_end(&mut self.buf)?;
-
-        let mut buf = self.buf.as_slice();
-=======
         let mut buf = vec![];
         let query = format!("COPY ({}) TO STDOUT WITH CSV", query);
         self.conn.copy_out(&*query)?.read_to_end(&mut buf)?;
 
         let mut buf = buf.as_slice();
->>>>>>> 160458a2
 
         let mut reader = csv::ReaderBuilder::new()
             .has_headers(false)
@@ -123,10 +80,7 @@
         }
         Ok(())
     }
-<<<<<<< HEAD
-=======
 
->>>>>>> 160458a2
     fn nrows(&self) -> usize {
         self.nrows
     }
