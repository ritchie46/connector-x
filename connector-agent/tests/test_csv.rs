<<<<<<< HEAD
use connector_agent::data_sources::{csv::CSVSource, PartitionedSource, Produce, Source};
use connector_agent::writers::memory::MemoryWriter;
use connector_agent::{DataType, Dispatcher, Writer};
=======
use connector_agent::destinations::memory::MemoryDestination;
use connector_agent::sources::{csv::CSVSource, Produce, Source, SourcePartition};
use connector_agent::{transports::CSVMemoryTransport, Dispatcher, DummyTypeSystem};
>>>>>>> 6d73b446
use ndarray::array;

#[test]
#[should_panic]
fn no_file() {
    let mut source = CSVSource::new(Some(&[]));
    source.set_queries(&["./a_fake_file.csv"]);
    let partitions = source.partition().unwrap();
    for mut p in partitions {
        p.prepare().expect("run query");
    }
}

#[test]
#[should_panic]
fn empty_file() {
    let mut source = CSVSource::new(Some(&[]));
    source.set_queries(&["./tests/data/empty.csv"]);
    let mut partitions = source.partition().unwrap();
    for p in &mut partitions {
        p.prepare().expect("run query");
    }
    assert_eq!(0, partitions[0].nrows());
    assert_eq!(0, partitions[0].ncols());
    let parser = partitions[0].parser();

    let _v: i64 = parser.unwrap().produce().expect("produce from emtpy");
}

#[test]
fn load_and_parse() {
    #[derive(Debug, PartialEq)]
    enum Value {
        City(String),
        State(String),
        Population(i64),
        Longitude(f64),
        Latitude(f64),
    }

<<<<<<< HEAD
    let mut source = CSVSource::new(Some(&[
        DataType::String(false),
        DataType::String(false),
        DataType::I64(false),
        DataType::F64(false),
        DataType::F64(false),
    ]));
=======
    let mut source = CSVSource::new(&[
        DummyTypeSystem::String(false),
        DummyTypeSystem::String(false),
        DummyTypeSystem::I64(false),
        DummyTypeSystem::F64(false),
        DummyTypeSystem::F64(false),
    ]);
>>>>>>> 6d73b446
    source.set_queries(&["./tests/data/uspop_0.csv"]);

    let mut partitions = source.partition().unwrap();

    let mut partition = partitions.remove(0);
    partition.prepare().expect("run query");

    assert_eq!(3, partition.nrows());
    assert_eq!(5, partition.ncols());

    let mut results: Vec<Value> = Vec::new();
    let mut parser = partition.parser().unwrap();
    for _i in 0..3 {
        results.push(Value::City(parser.produce().expect("parse city")));
        results.push(Value::State(parser.produce().expect("parse state")));
        results.push(Value::Population(
            parser.produce().expect("parse population"),
        ));
        results.push(Value::Longitude(parser.produce().expect("parse longitude")));
        results.push(Value::Latitude(parser.produce().expect("parse latitude")));
    }

    assert_eq!(
        vec![
            Value::City(String::from("Kenai")),
            Value::State(String::from("AK")),
            Value::Population(7610),
            Value::Longitude(60.5544444),
            Value::Latitude(-151.2583333),
            Value::City(String::from("Selma")),
            Value::State(String::from("AL")),
            Value::Population(18980),
            Value::Longitude(32.4072222),
            Value::Latitude(-87.0211111),
            Value::City(String::from("El Mirage")),
            Value::State(String::from("AZ")),
            Value::Population(32308),
            Value::Longitude(33.6130556),
            Value::Latitude(-112.3238889)
        ],
        results
    );
}

#[test]
fn test_csv() {
    let schema = [DummyTypeSystem::I64(false); 5];
    let files = ["./tests/data/uint_0.csv", "./tests/data/uint_1.csv"];
    let source = CSVSource::new(Some(&schema));

    let mut destination = MemoryDestination::new();
    let dispatcher = Dispatcher::<_, _, CSVMemoryTransport>::new(source, &mut destination, &files);

    dispatcher.run().expect("run dispatcher");

    assert_eq!(
        array![
            [0, 1, 2, 3, 4],
            [5, 6, 7, 8, 9],
            [10, 11, 12, 13, 14],
            [15, 16, 17, 18, 19],
            [20, 21, 22, 23, 24],
            [25, 26, 27, 28, 29],
            [30, 31, 32, 33, 34],
            [35, 36, 37, 38, 39],
            [40, 41, 42, 43, 44],
            [45, 46, 47, 48, 49],
            [50, 51, 52, 53, 54],
        ],
        destination.buffer_view::<i64>(0).unwrap()
    );
}

#[test]
fn test_csv_infer_schema() {
    let files = ["./tests/data/infer_0.csv"];
    let source = CSVSource::new(None);

    let mut writer = MemoryWriter::new();
    let dispatcher = Dispatcher::new(source, &mut writer, &files);

    dispatcher.run_checked().expect("run dispatcher");

    let expected_schema = vec![
        DataType::I64(false),
        DataType::F64(false),
        DataType::Bool(true),
        DataType::String(true),
        DataType::F64(false),
        DataType::String(true),
        DataType::String(false),
        DataType::String(true),
    ];

    assert_eq!(expected_schema, writer.schema());
}<|MERGE_RESOLUTION|>--- conflicted
+++ resolved
@@ -1,18 +1,12 @@
-<<<<<<< HEAD
-use connector_agent::data_sources::{csv::CSVSource, PartitionedSource, Produce, Source};
-use connector_agent::writers::memory::MemoryWriter;
-use connector_agent::{DataType, Dispatcher, Writer};
-=======
-use connector_agent::destinations::memory::MemoryDestination;
 use connector_agent::sources::{csv::CSVSource, Produce, Source, SourcePartition};
+use connector_agent::{destinations::memory::MemoryDestination, Destination};
 use connector_agent::{transports::CSVMemoryTransport, Dispatcher, DummyTypeSystem};
->>>>>>> 6d73b446
 use ndarray::array;
 
 #[test]
 #[should_panic]
 fn no_file() {
-    let mut source = CSVSource::new(Some(&[]));
+    let mut source = CSVSource::new(&[]);
     source.set_queries(&["./a_fake_file.csv"]);
     let partitions = source.partition().unwrap();
     for mut p in partitions {
@@ -23,7 +17,7 @@
 #[test]
 #[should_panic]
 fn empty_file() {
-    let mut source = CSVSource::new(Some(&[]));
+    let mut source = CSVSource::new(&[]);
     source.set_queries(&["./tests/data/empty.csv"]);
     let mut partitions = source.partition().unwrap();
     for p in &mut partitions {
@@ -47,15 +41,6 @@
         Latitude(f64),
     }
 
-<<<<<<< HEAD
-    let mut source = CSVSource::new(Some(&[
-        DataType::String(false),
-        DataType::String(false),
-        DataType::I64(false),
-        DataType::F64(false),
-        DataType::F64(false),
-    ]));
-=======
     let mut source = CSVSource::new(&[
         DummyTypeSystem::String(false),
         DummyTypeSystem::String(false),
@@ -63,7 +48,6 @@
         DummyTypeSystem::F64(false),
         DummyTypeSystem::F64(false),
     ]);
->>>>>>> 6d73b446
     source.set_queries(&["./tests/data/uspop_0.csv"]);
 
     let mut partitions = source.partition().unwrap();
@@ -112,7 +96,7 @@
 fn test_csv() {
     let schema = [DummyTypeSystem::I64(false); 5];
     let files = ["./tests/data/uint_0.csv", "./tests/data/uint_1.csv"];
-    let source = CSVSource::new(Some(&schema));
+    let source = CSVSource::new(&schema);
 
     let mut destination = MemoryDestination::new();
     let dispatcher = Dispatcher::<_, _, CSVMemoryTransport>::new(source, &mut destination, &files);
@@ -140,22 +124,22 @@
 #[test]
 fn test_csv_infer_schema() {
     let files = ["./tests/data/infer_0.csv"];
-    let source = CSVSource::new(None);
+    let source = CSVSource::new(&[]);
 
-    let mut writer = MemoryWriter::new();
-    let dispatcher = Dispatcher::new(source, &mut writer, &files);
+    let mut writer = MemoryDestination::new();
+    let dispatcher = Dispatcher::<_, _, CSVMemoryTransport>::new(source, &mut writer, &files);
 
-    dispatcher.run_checked().expect("run dispatcher");
+    dispatcher.run().expect("run dispatcher");
 
     let expected_schema = vec![
-        DataType::I64(false),
-        DataType::F64(false),
-        DataType::Bool(true),
-        DataType::String(true),
-        DataType::F64(false),
-        DataType::String(true),
-        DataType::String(false),
-        DataType::String(true),
+        DummyTypeSystem::I64(false),
+        DummyTypeSystem::F64(false),
+        DummyTypeSystem::Bool(true),
+        DummyTypeSystem::String(true),
+        DummyTypeSystem::F64(false),
+        DummyTypeSystem::String(true),
+        DummyTypeSystem::String(false),
+        DummyTypeSystem::String(true),
     ];
 
     assert_eq!(expected_schema, writer.schema());
