--- conflicted
+++ resolved
@@ -1,11 +1,6 @@
 use connector_agent::data_sources::dummy::U64CounterSource;
-<<<<<<< HEAD
-use connector_agent::data_sources::dummy::StringSource;
-use connector_agent::writers::{dummy::U64Writer, Writer, dummy::StringWriter};
-=======
-use connector_agent::data_sources::dummy::BoolCounterSource;
-use connector_agent::writers::{dummy::U64Writer, dummy::BoolWriter, Writer};
->>>>>>> 4ba78757
+use connector_agent::data_sources::dummy::{StringSource, BoolCounterSource};
+use connector_agent::writers::{dummy::{U64Writer, StringWriter, BoolWriter}, Writer};
 use connector_agent::{DataType, Worker};
 use ndarray::array;
 use rayon::iter::{IntoParallelIterator, ParallelIterator};
@@ -50,24 +45,16 @@
     );
 }
 
-<<<<<<< HEAD
 
 #[test]
 fn write_string_array() {
     let mut dw = StringWriter::allocate(11, vec![DataType::String; 5]).unwrap();
     let schema = dw.schema().to_vec();
 
-=======
-#[test]
-fn write_array_bool() {
-    let mut dw = BoolWriter::allocate(11, vec![DataType::Bool; 5]).unwrap();
-    let schema = dw.schema().to_vec();
->>>>>>> 4ba78757
     let writers = dw.partition_writers(&[4, 7]);
 
     writers
         .into_par_iter()
-<<<<<<< HEAD
         .for_each(|writer| Worker::new(StringSource::new(), writer, schema.clone(), "").run_checked().expect("Worker failed"));
 
     assert_eq!(
@@ -86,7 +73,16 @@
         ],
         dw.buffer()
     );
-=======
+}
+
+#[test]
+fn write_array_bool() {
+    let mut dw = BoolWriter::allocate(11, vec![DataType::Bool; 5]).unwrap();
+    let schema = dw.schema().to_vec();
+    let writers = dw.partition_writers(&[4, 7]);
+
+    writers
+        .into_par_iter()
         .for_each(|writer| Worker::new(BoolCounterSource::new(), writer, schema.clone(), "").run_checked().expect("Worker failed"));
 
     assert_eq!(
@@ -106,5 +102,4 @@
         dw.buffer()
     );
 
->>>>>>> 4ba78757
 }